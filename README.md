--- conflicted
+++ resolved
@@ -4,22 +4,15 @@
 
 This repository contains the Pytorch implementation of our method in the paper "Deep Online Fused Video Stabilization".
 
-<<<<<<< HEAD
-## Environment
-
-* Python 3.10 or newer
-* [PyTorch 2.2+](https://pytorch.org/get-started/locally/) with a CUDA build that matches your driver
-* Project dependencies from the repository root:
 
 ```bash
-=======
+
 ## Environment Setting
 - Python version >= 3.10
 - PyTorch with CUDA >= 2.2 (guide is [here](https://pytorch.org/get-started/locally/))
 
 Install the remaining Python dependencies with the consolidated requirements file:
 ```
->>>>>>> 65758250
 pip install -r requirements.txt
 ```
 
@@ -38,31 +31,7 @@
 ## FlowNet2 Preparation
 Note, we provide optical flow result of one test video in our Data Preparation. If you would like to generate them for all test videos, please follow [FlowNet2 official website](https://github.com/NVIDIA/flownet2-pytorch) and guide below. Otherwise, you can skip this section. 
 
-<<<<<<< HEAD
-FlowNet2 still builds custom CUDA extensions.  The upstream project documents additional troubleshooting tips [here](https://github.com/NVIDIA/flownet2-pytorch/issues/156); follow them if you run into compiler or driver errors.
 
-Download FlowNet2 model *FlowNet2_checkpoint.pth.tar* [here](https://drive.google.com/file/d/1hF8vS6YeHkx3j2pfCeQqqZGwA_PJq_Da/view).  Move it under folder *dvs/flownet2*.  You can automate this step with [gdown](https://github.com/wkentaro/gdown):
-
-```bash
-pip install --upgrade gdown  # optional helper
-gdown 1hF8vS6YeHkx3j2pfCeQqqZGwA_PJq_Da -O dvs/flownet2/FlowNet2_checkpoint.pth.tar
-=======
-Note, FlowNet2 installation is tricky. Ensure your CUDA toolkit matches the PyTorch wheels installed above (we target Python 3.10+ and PyTorch 2.2+). More details are [here](https://github.com/NVIDIA/flownet2-pytorch/issues/156) or contact us for any questions.
-
-Download the FlowNet2 checkpoint into *dvs/flownet2* (the snippet below uses `torch.hub.download_url_to_file`, but any equivalent download method works):
-```
-python - <<'PY'
-from pathlib import Path
-from torch.hub import download_url_to_file
-
-checkpoint_dir = Path("dvs/flownet2")
-checkpoint_dir.mkdir(parents=True, exist_ok=True)
-download_url_to_file(
-    "https://github.com/NVIDIA/flownet2-pytorch/releases/download/v1.0/FlowNet2_checkpoint.pth.tar",
-    checkpoint_dir / "FlowNet2_checkpoint.pth.tar",
-)
-PY
->>>>>>> 65758250
 ```
 ```
 python warp/read_write.py # video2frames
